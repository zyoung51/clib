--- conflicted
+++ resolved
@@ -8,15 +8,11 @@
     "stephenmathieson/str-flatten.c": "*",
     "stephenmathieson/clib-package": "*",
     "commander": "*",
-<<<<<<< HEAD
     "stephenmathieson/http-get.c": "*",
     "stephenmathieson/wiki-registry.c": "*",
     "stephenmathieson/case.c": "*",
-    "jwerle/fs.c": "*"
-  }
-=======
+    "jwerle/fs.c": "*",
     "stephenmathieson/http-get.c": "*"
   },
   "install": "make install"
->>>>>>> 1cfafcc1
 }